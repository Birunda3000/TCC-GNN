# src/config.py (versão atualizada)
import torch
import os
<<<<<<< HEAD
=======
from datetime import datetime
import pytz

>>>>>>> 99275b93

class Config:
    """
    Classe para centralizar todas as configurações do projeto.
    """

    # --- Configurações do Dispositivo ---
    DEVICE = "cuda" if torch.cuda.is_available() else "cpu"

    # --- Timestamp ---
    TZ_INFO = pytz.timezone('America/Sao_Paulo')
    TIMESTAMP = datetime.now(TZ_INFO).strftime("%Y%m%d_%H%M%S")

    # --- Configurações do Dataset ---
    DATASETS = ["cora", "musae-github", "musae-facebook"]
    DATASET_NAME = DATASETS[1]

    # --- Diretorios Base ---
    ROOT_DIR = os.path.dirname(
        os.path.dirname(os.path.abspath(__file__))
    )  # Raiz do projeto gnn_tcc/
    DATA_DIR = os.path.join(ROOT_DIR, "data", "datasets")
    OUTPUT_DIR = os.path.join(ROOT_DIR, "data", "processed")
    os.makedirs(OUTPUT_DIR, exist_ok=True)  # Garante que o diretório de saída exista

    # --- Caminhos para os Arquivos Brutos ---
    # Usaremos estes caminhos para carregar os dados manualmente.
    # Cora
    CORA_CONTENT_PATH = "data/datasets/cora/cora.content"
    CORA_CITES_PATH = "data/datasets/cora/cora.cites"
    # Musae-Github
    GITHUB_MUSAE_EDGES_PATH = "data/datasets/musae-github/musae_git_edges.csv"
    GITHUB_MUSAE_FEATURES_PATH = "data/datasets/musae-github/musae_git_features.json"
    GITHUB_MUSAE_TARGET_PATH = "data/datasets/musae-github/musae_git_target.csv"

    # --- Caminhos para os Arquivos Processados ---
    OUTPUT_PATH = "data/output/"
    EXPERIMENTS_LOG_PATH = os.path.join(OUTPUT_PATH, "RUNS/")

    # --- Configurações de Treinamento ---
    SPLIT_RATIO = (0.7, 0.15, 0.15)  # Proporção para (Treino, Validação, Teste)

    # --- Configurações de Visualização ---
    VIS_SAMPLES = 50000
    VIS_OUTPUT_FILENAME = "data/output/graph_visualization.png"

print(f"Configurações carregadas. Usando dispositivo: {Config.DEVICE}")
print(f"Dataset selecionado: {Config.DATASET_NAME}")<|MERGE_RESOLUTION|>--- conflicted
+++ resolved
@@ -1,12 +1,9 @@
 # src/config.py (versão atualizada)
 import torch
 import os
-<<<<<<< HEAD
-=======
 from datetime import datetime
 import pytz
 
->>>>>>> 99275b93
 
 class Config:
     """
