--- conflicted
+++ resolved
@@ -46,63 +46,6 @@
 import itertools
 
 class MusaeGithubLoader(BaseDatasetLoader):
-<<<<<<< HEAD
-    """
-    Carrega o dataset Musae-Github, tratando suas features esparsas
-    para uso com uma camada EmbeddingBag.
-    """
-    def load(self) -> Tuple[Data, int, List[str]]:
-        print("Usando MusaeGithubLoader para carregar dados (modo features esparsas)...")
-        
-        # Carregamento de arestas e labels (permanece igual)
-        df_edges = pd.read_csv(Config.MUSAE_EDGES_PATH)
-        edge_index = torch.tensor(df_edges.values.T, dtype=torch.long)
-        
-        df_target = pd.read_csv(Config.MUSAE_TARGET_PATH)
-        df_target = df_target.sort_values(by='id').reset_index(drop=True)
-        labels = torch.tensor(df_target['ml_target'].values, dtype=torch.long)
-        num_classes = len(df_target['ml_target'].unique())
-        class_names = [f"Classe {i}" for i in range(num_classes)]
-        
-        num_nodes = int(df_target['id'].max()) + 1
-        
-        # --- NOVO TRATAMENTO DAS FEATURES ESPARSAS ---
-        with open(Config.MUSAE_FEATURES_PATH, 'r') as f:
-            feature_data = json.load(f)
-        
-        # Ordena os dados de features pelo ID do nó (de 0 a num_nodes-1)
-        # Isso garante que a ordem dos offsets corresponda à ordem dos nós
-        sorted_features = [feature_data[str(i)] for i in range(num_nodes)]
-
-        # 1. Cria o tensor 1D gigante com todos os índices
-        # A função chain.from_iterable é uma forma eficiente de achatar a lista de listas
-        all_feature_indices = list(itertools.chain.from_iterable(sorted_features))
-        feature_indices = torch.tensor(all_feature_indices, dtype=torch.long)
-
-        # 2. Cria os offsets
-        # O primeiro offset é sempre 0
-        offsets = [0] + list(itertools.accumulate(len(f) for f in sorted_features))[:-1]
-        feature_offsets = torch.tensor(offsets, dtype=torch.long)
-        
-        # 3. Descobre o número total de features únicas
-        num_total_features = int(feature_indices.max().item() + 1)
-        print(f"Total de features únicas (tamanho do dicionário): {num_total_features}")
-
-        graph_data = Data(
-            edge_index=edge_index, 
-            y=labels, 
-            num_nodes=num_nodes,
-            # Adicionamos os novos atributos ao objeto Data
-            feature_indices=feature_indices,
-            feature_offsets=feature_offsets
-        )
-        
-        # Adicionamos metadados que serão úteis para construir o modelo
-        graph_data.num_total_features = num_total_features
-        
-        print("Musae-Github (esparso) carregado com sucesso.")
-        return graph_data, num_classes, class_names
-=======
     """Carrega o dataset Musae-Github a partir de arquivos locais."""
 
     def load(self) -> WSG:
@@ -195,7 +138,6 @@
         print("Processamento e validação com Pydantic concluídos com sucesso.")
         return wsg_object
 
->>>>>>> 99275b93
 
 def get_loader(dataset_name: str) -> BaseDatasetLoader:
     """Função Fábrica que retorna uma instância do loader correto."""
